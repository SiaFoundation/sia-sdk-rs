pub mod consensus;
pub mod encoding;
<<<<<<< HEAD
pub mod encryption;
=======
pub mod encoding_async;
>>>>>>> 50692bec
pub mod rhp;
pub mod seed;
pub mod signing;
pub mod types;

pub mod macros;
pub(crate) mod merkle;

pub mod erasure_coding;<|MERGE_RESOLUTION|>--- conflicted
+++ resolved
@@ -1,16 +1,12 @@
 pub mod consensus;
 pub mod encoding;
-<<<<<<< HEAD
+pub mod encoding_async;
 pub mod encryption;
-=======
-pub mod encoding_async;
->>>>>>> 50692bec
+pub mod erasure_coding;
 pub mod rhp;
 pub mod seed;
 pub mod signing;
 pub mod types;
 
 pub mod macros;
-pub(crate) mod merkle;
-
-pub mod erasure_coding;+pub(crate) mod merkle;