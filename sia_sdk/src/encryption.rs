--- conflicted
+++ resolved
@@ -3,10 +3,6 @@
     KeyIvInit, StreamCipher, StreamCipherCoreWrapper, StreamCipherError, StreamCipherSeek,
 };
 use chacha20::{XChaCha20, XChaChaCore};
-<<<<<<< HEAD
-use pin_project_lite::pin_project;
-=======
->>>>>>> b8074bee
 use rayon::prelude::*;
 use serde::{Deserialize, Serialize};
 use sha2::digest::consts::{B0, B1};
@@ -74,18 +70,9 @@
     cipher.apply_keystream(shard);
 }
 
-<<<<<<< HEAD
-pin_project! {
-    pub struct CipherReader<R: AsyncRead> {
-        #[pin]
-        inner: R,
-        cipher: Chacha20Cipher,
-    }
-=======
 pub struct CipherReader<R: AsyncRead> {
     inner: R,
     cipher: Chacha20Cipher,
->>>>>>> b8074bee
 }
 
 impl<R: AsyncRead> CipherReader<R> {
@@ -97,20 +84,6 @@
     }
 }
 
-<<<<<<< HEAD
-impl<R: AsyncRead> AsyncRead for CipherReader<R> {
-    fn poll_read(
-        self: std::pin::Pin<&mut Self>,
-        cx: &mut std::task::Context<'_>,
-        buf: &mut tokio::io::ReadBuf<'_>,
-    ) -> std::task::Poll<std::io::Result<()>> {
-        let this = self.project();
-        let initial_filled = buf.filled().len();
-        let poll = this.inner.poll_read(cx, buf);
-
-        // apply the cipher to the newly read bytes
-        this.cipher
-=======
 impl<R: AsyncRead + Unpin> AsyncRead for CipherReader<R> {
     fn poll_read(
         mut self: std::pin::Pin<&mut Self>,
@@ -122,26 +95,15 @@
 
         // apply the cipher to the newly read bytes
         self.cipher
->>>>>>> b8074bee
             .apply_keystream(&mut buf.filled_mut()[initial_filled..]);
         poll
     }
 }
 
-<<<<<<< HEAD
-pin_project! {
-    pub struct CipherWriter<W: AsyncWrite> {
-        #[pin]
-        inner: W,
-        cipher: Chacha20Cipher,
-        buf: Vec<u8>
-    }
-=======
 pub struct CipherWriter<W: AsyncWrite> {
     inner: W,
     cipher: Chacha20Cipher,
     buf: Vec<u8>,
->>>>>>> b8074bee
 }
 
 impl<W: AsyncWrite> CipherWriter<W> {
@@ -154,39 +116,12 @@
     }
 }
 
-<<<<<<< HEAD
-impl<W: AsyncWrite> AsyncWrite for CipherWriter<W> {
-=======
 impl<W: AsyncWrite + Unpin> AsyncWrite for CipherWriter<W> {
->>>>>>> b8074bee
     fn poll_write(
         self: std::pin::Pin<&mut Self>,
         cx: &mut std::task::Context<'_>,
         buf: &[u8],
     ) -> std::task::Poll<std::io::Result<usize>> {
-<<<<<<< HEAD
-        let this = self.project();
-        this.buf.resize(buf.len(), 0);
-        this.buf.copy_from_slice(buf);
-        this.cipher.apply_keystream(this.buf);
-        this.inner.poll_write(cx, this.buf)
-    }
-
-    fn poll_flush(
-        self: std::pin::Pin<&mut Self>,
-        cx: &mut std::task::Context<'_>,
-    ) -> std::task::Poll<std::io::Result<()>> {
-        let this = self.project();
-        this.inner.poll_flush(cx)
-    }
-
-    fn poll_shutdown(
-        self: std::pin::Pin<&mut Self>,
-        cx: &mut std::task::Context<'_>,
-    ) -> std::task::Poll<std::io::Result<()>> {
-        let this = self.project();
-        this.inner.poll_shutdown(cx)
-=======
         let this = self.get_mut();
         this.buf.resize(buf.len(), 0);
         this.buf.copy_from_slice(buf);
@@ -206,7 +141,6 @@
         cx: &mut std::task::Context<'_>,
     ) -> std::task::Poll<std::io::Result<()>> {
         std::pin::Pin::new(&mut self.inner).poll_shutdown(cx)
->>>>>>> b8074bee
     }
 }
 
