pub mod app_client;

pub mod quic;
use crate::quic::{
    DownloadError, DownloadOptions, Downloader, UploadError, UploadOptions, Uploader,
};

use crate::app_client::{Account, Client, ObjectsCursor, RegisterAppRequest};
use log::debug;
use sia::rhp::Host;
use sia::signing::PrivateKey;
use sia::types::Hash256;
use std::time::Duration;
use thiserror::Error;
use tokio::io::{AsyncReadExt, AsyncWriteExt};

pub use reqwest::{IntoUrl, Url};

mod slabs;
pub use slabs::*;

mod object_encryption;

pub struct DisconnectedState;

pub struct RegisteredState {
    app: Client,
    app_key: PrivateKey,

    connect_url: Option<Url>,
    status_url: Option<Url>,
}

pub struct ConnectedState {
    app_key: PrivateKey,
    app: Client,
    downloader: Downloader,
    uploader: Uploader,
}

#[derive(Error, Debug)]
pub enum Error {
    #[error("app error: {0}")]
    App(String),

    #[error("upload error: {0}")]
    Upload(#[from] UploadError),

    #[error("download error: {0}")]
    Download(#[from] DownloadError),

    #[error("TLS error: {0}")]
    Tls(String),

    #[error("sealed object: {0}")]
    SealedObject(#[from] SealedObjectError),
}

pub type Result<T> = std::result::Result<T, Error>;

pub struct SDK<S> {
    state: S,
}

impl SDK<DisconnectedState> {
    pub async fn connect(
        app_url: &str,
        app_key: PrivateKey,
        app_name: String,
        app_description: String,
        app_service_url: Url,
    ) -> Result<SDK<RegisteredState>> {
        let client =
            Client::new(app_url, app_key.clone()).map_err(|e| Error::App(format!("{e:?}")))?;

        let authenticated = client
            .check_app_authenticated()
            .await
            .map_err(|e| Error::App(format!("{e:?}")))?;

        if authenticated {
            debug!("app connected and authenticated");
            return Ok(SDK {
                state: RegisteredState {
                    app: client,
                    app_key,
                    connect_url: None,
                    status_url: None,
                },
            });
        }

        debug!("requesting app connection");
        let res = client
            .request_app_connection(&RegisterAppRequest {
                name: app_name,
                description: app_description,
                service_url: app_service_url,
                logo_url: None,
                callback_url: None,
            })
            .await
            .map_err(|e| Error::App(format!("{e:?}")))?;

        debug!("app connected, awaiting approval");
        Ok(SDK {
            state: RegisteredState {
                app: client,
                app_key,
                connect_url: Some(
                    res.response_url
                        .parse()
                        .map_err(|e| Error::App(format!("{e:?}")))?,
                ),
                status_url: Some(
                    res.status_url
                        .parse()
                        .map_err(|e| Error::App(format!("{e:?}")))?,
                ),
            },
        })
    }
}

impl SDK<RegisteredState> {
    pub fn needs_approval(&self) -> bool {
        self.state.connect_url.is_some()
    }

    pub fn approval_url(&self) -> Option<&Url> {
        self.state.connect_url.as_ref()
    }

    pub async fn connected(self, tls_config: rustls::ClientConfig) -> Result<SDK<ConnectedState>> {
        if self.state.connect_url.is_some() {
            loop {
                let ok = self
                    .state
                    .app
                    .check_request_status(self.state.status_url.clone().unwrap())
                    .await
                    .map_err(|e| Error::App(format!("{e:?}")))?;
                if ok {
                    break;
                }
                tokio::time::sleep(Duration::from_secs(5)).await;
            }
            tokio::time::sleep(Duration::from_secs(30)).await; // wait for accounts to get funded
        }

        let hosts = self
            .state
            .app
            .hosts()
            .await
            .map_err(|e| Error::App(format!("{e:?}")))?;
        let dialer = quic::Client::new(tls_config).map_err(|e| Error::Tls(format!("{e:?}")))?;
        dialer.update_hosts(hosts);

        let downloader = Downloader::new(
            self.state.app.clone(),
            dialer.clone(),
            self.state.app_key.clone(),
        );
        let uploader = Uploader::new(
            self.state.app.clone(),
            dialer.clone(),
            self.state.app_key.clone(),
        );

        Ok(SDK {
            state: ConnectedState {
                app_key: self.state.app_key,
                app: self.state.app,
                downloader,
                uploader,
            },
        })
    }
}

impl SDK<ConnectedState> {
    pub async fn upload<R: AsyncReadExt + Unpin + Send + 'static>(
        &self,
        reader: R,
        options: UploadOptions,
    ) -> Result<Object> {
        let object = self.state.uploader.upload(reader, options).await?;
        Ok(object)
    }

    pub async fn download<W: AsyncWriteExt + Unpin>(
        &self,
        w: W,
        object: &Object,
        options: DownloadOptions,
    ) -> Result<()> {
        self.state.downloader.download(w, object, options).await?;
        Ok(())
    }

    pub async fn download_shared<W: AsyncWriteExt + Unpin>(
        &self,
        w: W,
        object: &SharedObject,
        options: DownloadOptions,
    ) -> Result<()> {
        self.state
            .downloader
            .download_shared(w, object, options)
            .await?;
        Ok(())
    }

    pub async fn hosts(&self) -> Result<Vec<Host>> {
        self.state
            .app
            .hosts()
            .await
            .map_err(|e| Error::App(format!("{e:?}")))
    }

    pub async fn slab(&self, slab_id: &Hash256) -> Result<PinnedSlab> {
        self.state
            .app
            .slab(slab_id)
            .await
            .map_err(|e| Error::App(format!("{e:?}")))
    }

    pub async fn account(&self) -> Result<Account> {
        self.state
            .app
            .account()
            .await
            .map_err(|e| Error::App(format!("{e:?}")))
    }

    pub async fn slab_ids(&self, offset: Option<u64>, limit: Option<u64>) -> Result<Vec<Hash256>> {
        self.state
            .app
            .slab_ids(offset, limit)
            .await
            .map_err(|e| Error::App(format!("{e:?}")))
    }

    pub async fn object(&self, key: &Hash256) -> Result<Object> {
        let sealed = self
            .state
            .app
            .object(key)
            .await
            .map_err(|e| Error::App(format!("{e:?}")))?;

        let obj = sealed.open(&self.state.app_key)?;
        Ok(obj)
    }

    pub async fn objects(
        &self,
        cursor: Option<ObjectsCursor>,
        limit: Option<usize>,
    ) -> Result<Vec<Object>> {
        let sealed = self
            .state
            .app
            .objects(cursor, limit)
            .await
            .map_err(|e| Error::App(format!("{e:?}")))?;

        let objs = sealed
            .into_iter()
            .map(|s| s.open(&self.state.app_key))
            .collect::<std::result::Result<Vec<_>, _>>()?;
        Ok(objs)
    }

<<<<<<< HEAD
    pub async fn prune_slabs(&self) -> Result<()> {
        self.state
            .app
            .prune_slabs()
            .await
            .map_err(|e| Error::App(format!("{e:?}")))?;
        Ok(())
    }

    pub async fn save_object(&self, object: &Object) -> Result<()> {
=======
    pub async fn save_object(&self, object: Object) -> Result<()> {
        let sealed = object.seal(&self.state.app_key);
>>>>>>> ada45543
        self.state
            .app
            .save_object(&sealed)
            .await
            .map_err(|e| Error::App(format!("{e:?}")))?;
        Ok(())
    }

    pub async fn delete_object(&self, key: &Hash256) -> Result<()> {
        self.state
            .app
            .delete_object(key)
            .await
            .map_err(|e| Error::App(format!("{e:?}")))
    }
}<|MERGE_RESOLUTION|>--- conflicted
+++ resolved
@@ -275,7 +275,6 @@
         Ok(objs)
     }
 
-<<<<<<< HEAD
     pub async fn prune_slabs(&self) -> Result<()> {
         self.state
             .app
@@ -286,10 +285,7 @@
     }
 
     pub async fn save_object(&self, object: &Object) -> Result<()> {
-=======
-    pub async fn save_object(&self, object: Object) -> Result<()> {
         let sealed = object.seal(&self.state.app_key);
->>>>>>> ada45543
         self.state
             .app
             .save_object(&sealed)
