--- conflicted
+++ resolved
@@ -191,12 +191,8 @@
     pub async fn download<W: AsyncWriteExt + Unpin>(
         &self,
         writer: &mut W,
-<<<<<<< HEAD
         encryption_key: EncryptionKey,
-        slabs: &[PinnedSlab],
-=======
         slabs: &[SlabSlice],
->>>>>>> 7de93ae2
     ) -> Result<()> {
         self.state
             .downloader
@@ -208,12 +204,8 @@
     pub async fn download_range<W: AsyncWriteExt + Unpin>(
         &self,
         writer: &mut W,
-<<<<<<< HEAD
         encryption_key: EncryptionKey,
-        slabs: &[PinnedSlab],
-=======
         slabs: &[SlabSlice],
->>>>>>> 7de93ae2
         offset: usize,
         length: usize,
     ) -> Result<()> {
