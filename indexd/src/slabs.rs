use chrono::{DateTime, Utc};
use serde::{Deserialize, Serialize};

use chacha20poly1305::aead::{Aead, AeadCore, KeyInit, OsRng};
use chacha20poly1305::{XChaCha20Poly1305, XNonce};
use serde_with::base64::Base64;
use serde_with::serde_as;
use sia::encoding::{SiaEncodable, SiaEncode};
use sia::encryption::EncryptionKey;
use sia::signing::PublicKey;
use sia::types::Hash256;

#[derive(Debug, Clone, PartialEq, Deserialize, Serialize)]
#[serde(rename_all = "camelCase")]
/// A Sector is a unit of data stored on the Sia network. It can be referenced by its Merkle root.
pub struct Sector {
    pub root: Hash256,
    pub host_key: PublicKey,
}

/// A Slab is an erasure-coded collection of sectors. The sectors can be downloaded and
/// used to recover the original data.
#[derive(Debug, Clone, PartialEq)]
pub struct Slab {
    pub encryption_key: EncryptionKey,
    pub min_shards: u8,
    pub sectors: Vec<Sector>,
    pub offset: usize,
    pub length: usize,
}

impl Slab {
    /// creates a unique identifier for the resulting slab to be referenced by hashing
    /// its contents, excluding the host key, length, and offset.
    pub fn digest(&self) -> Hash256 {
        let mut state = blake2b_simd::Params::new().hash_length(32).to_state();

        (self.min_shards as u64).encode(&mut state).unwrap();
        self.encryption_key.encode(&mut state).unwrap();
        self.sectors.iter().for_each(|sector| {
            sector.root.encode(&mut state).unwrap();
        });
        state.finalize().into()
    }
}

#[derive(Debug, Clone, Deserialize, Serialize, PartialEq, SiaEncode)]
#[serde(rename_all = "camelCase")]
pub struct SlabSlice {
    #[serde(rename = "slabID")]
    pub slab_id: Hash256,
    pub offset: usize,
    pub length: usize,
}

#[derive(Debug, Deserialize, Serialize, PartialEq)]
#[serde(rename_all = "camelCase")]
pub struct PinnedSlab {
    pub id: Hash256,
    pub encryption_key: EncryptionKey,
    pub min_shards: u8,
    pub sectors: Vec<Sector>,
}

#[derive(Debug, Serialize, PartialEq, Default)]
pub struct EncryptedMetadata(Vec<u8>);

impl From<Vec<u8>> for EncryptedMetadata {
    fn from(value: Vec<u8>) -> Self {
        Self(value)
    }
}

impl AsRef<[u8]> for EncryptedMetadata {
    fn as_ref(&self) -> &[u8] {
        &self.0
    }
}

pub type DecryptionError = chacha20poly1305::aead::Error;
pub type DecryptionResult<T> = std::result::Result<T, DecryptionError>;

impl EncryptedMetadata {
    /// Encrypts the provided metadata using the given key. The cipher used is
    /// XChaCha20Poly1305 with uses XChaCha20 for encryption and Poly1305 for
    /// authentication. The resulting encrypted data is prefixed with a 24-byte
    /// nonce.
    pub fn encrypt(meta: &[u8], key: &EncryptionKey) -> Self {
        let cipher = chacha20poly1305::XChaCha20Poly1305::new(key.as_ref().into());
        let nonce = XChaCha20Poly1305::generate_nonce(&mut OsRng);
        let encrypted = cipher
            .encrypt(&nonce, meta)
            .expect("encryption never fails");
        nonce
            .into_iter()
            .chain(encrypted)
            .collect::<Vec<u8>>()
            .into()
    }

    pub fn decrypt(&self, key: &EncryptionKey) -> DecryptionResult<Vec<u8>> {
        if self.0.len() < 24 {
            return Err(chacha20poly1305::aead::Error);
        }
        let (nonce_bytes, ciphertext) = self.0.split_at(24);
        let nonce = XNonce::from_slice(nonce_bytes);
        let cipher = XChaCha20Poly1305::new(key.as_ref().into());
        cipher.decrypt(nonce, ciphertext)
    }
}

#[serde_as]
#[derive(Debug, Deserialize, Serialize, PartialEq)]
#[serde(rename_all = "camelCase")]
pub struct Object {
    pub key: Hash256,
    pub slabs: Vec<SlabSlice>,

    // base64-encoded arbitrary metadata
    #[serde_as(as = "Base64")]
<<<<<<< HEAD
    pub meta: EncryptedMetadata,

    #[serde(with = "time::serde::rfc3339")]
    pub created_at: time::OffsetDateTime,

    #[serde(with = "time::serde::rfc3339")]
    pub updated_at: time::OffsetDateTime,
=======
    pub meta: Vec<u8>,
    pub created_at: DateTime<Utc>,
    pub updated_at: DateTime<Utc>,
>>>>>>> f2a332a9
}

impl Object {
    pub fn new(slabs: Vec<SlabSlice>, meta: Option<EncryptedMetadata>) -> Self {
        Self {
            key: Self::object_key_from_slabs(&slabs),
            slabs,
            meta: meta.unwrap_or_default(),

            created_at: Utc::now(),
            updated_at: Utc::now(),
        }
    }

    /// creates a unique identifier for the object by hashing the list of slabs
    /// its made up of.
    fn object_key_from_slabs(slabs: &[SlabSlice]) -> Hash256 {
        let mut state = blake2b_simd::Params::new().hash_length(32).to_state();
        for slab in slabs {
            slab.encode(&mut state)
                .expect("encoding slabs shouldn't fail");
        }
        state.finalize().into()
    }

    /// validate_object checks that the integrity of the object is intact.
    pub fn validate_object(&self) -> Result<(), &'static str> {
        if self.key != Self::object_key_from_slabs(&self.slabs) {
            return Err("object key does not match slabs");
        }
        Ok(())
    }
}

#[derive(Debug, Clone, PartialEq, Deserialize, Serialize)]
#[serde(rename_all = "camelCase")]
pub struct SharedSlab {
    pub id: Hash256,
    pub encryption_key: EncryptionKey,
    pub min_shards: u8,
    pub sectors: Vec<Sector>,
    pub offset: usize,
    pub length: usize,
}

#[serde_as]
#[derive(Debug, Clone, PartialEq, Deserialize, Serialize)]
#[serde(rename_all = "camelCase")]
pub struct SharedObject {
    pub key: String,
    pub slabs: Vec<SharedSlab>,
    #[serde_as(as = "Option<Base64>")]
    pub meta: Option<Vec<u8>>,
}

impl SharedObject {
    pub fn size(&self) -> u64 {
        self.slabs.iter().fold(0_u64, |v, s| v + s.length as u64)
    }
}

#[cfg(test)]
mod test {
    use super::*;
    use sia::hash_256;

    /// tests Slab.digest against a reference digest
    #[test]
    fn test_slab_digest() {
        let s = Slab {
            min_shards: 1,
            encryption_key: [
                152, 138, 169, 77, 22, 195, 154, 192, 91, 139, 241, 61, 75, 225, 38, 124, 225, 31,
                187, 165, 80, 215, 75, 121, 115, 204, 235, 9, 90, 248, 68, 92,
            ]
            .into(),
            sectors: vec![
                Sector {
                    root: hash_256!(
                        "fb0a42cce246d6bb9716eb0e97579a1d0d5c2bb34d7234e9ae271d4fd8201b24"
                    ),
                    host_key: PublicKey::new(rand::random()), // host key is not included in the digest
                },
                Sector {
                    root: hash_256!(
                        "8125994daee38e1fbaf7a26c7935420ce055202f7175eae98d291ebe80f2b00e"
                    ),
                    host_key: PublicKey::new(rand::random()), // host key is not included in the digest
                },
                Sector {
                    root: hash_256!(
                        "54ee41b57b9439868b119b8fe1c6c602bd6b35e27d31400c5bb85912b60c9f0a"
                    ),
                    host_key: PublicKey::new(rand::random()), // host key is not included in the digest
                },
            ],
            // length and offset are not included in the digest
            length: 100,
            offset: 100,
        };

        assert_eq!(
            s.digest().to_string(),
            "d1aea84f8682d7ae17b6c1f14dc344eb70b9328ee913a76fc241559657b06284"
        )
    }

    #[test]
    fn test_object_validation() {
        let slabs = vec![
            SlabSlice {
                slab_id: hash_256!(
                    "d1aea84f8682d7ae17b6c1f14dc344eb70b9328ee913a76fc241559657b06284"
                ),
                offset: 0,
                length: 100,
            },
            SlabSlice {
                slab_id: hash_256!(
                    "e3b0c44298fc1c149afbf4c8996fb92427ae41e4649b934ca495991b7852b855"
                ),
                offset: 0,
                length: 100,
            },
        ];
        let meta = b"hello world".to_vec().into();

        let mut obj = Object::new(slabs.clone(), Some(meta));
        obj.validate_object().expect("object should be valid");
        assert_eq!(
            obj.key,
            hash_256!("369cbab41f56f89ddc5adb417a5b9600137c7533adf91ab203cba96bcbce5b89")
        );

        // without the metadata the key should be the same
        let obj2 = Object::new(slabs.clone(), None);
        obj2.validate_object().expect("object should be valid");
        assert_eq!(obj.key, obj2.key);

        // tamper with obj to break validation
        obj.slabs = vec![];
        assert!(obj.validate_object().is_err());
    }

    #[test]
    fn test_metadata_encryption() {
        let key: EncryptionKey = [1u8; 32].into();
        let meta = b"this is some metadata".to_vec();

        let encrypted = EncryptedMetadata::encrypt(&meta, &key);
        assert_ne!(encrypted.as_ref(), &meta);

        let decrypted = encrypted.decrypt(&key).expect("decryption should work");
        assert_eq!(decrypted, meta);

        // decryption with wrong key should fail
        let wrong_key: EncryptionKey = [2u8; 32].into();
        assert!(encrypted.decrypt(&wrong_key).is_err());

        // decryption of invalid data should fail
        let invalid_encrypted = EncryptedMetadata::from(vec![0u8; 100]);
        assert!(invalid_encrypted.decrypt(&key).is_err());
    }
}<|MERGE_RESOLUTION|>--- conflicted
+++ resolved
@@ -118,19 +118,9 @@
 
     // base64-encoded arbitrary metadata
     #[serde_as(as = "Base64")]
-<<<<<<< HEAD
     pub meta: EncryptedMetadata,
-
-    #[serde(with = "time::serde::rfc3339")]
-    pub created_at: time::OffsetDateTime,
-
-    #[serde(with = "time::serde::rfc3339")]
-    pub updated_at: time::OffsetDateTime,
-=======
-    pub meta: Vec<u8>,
     pub created_at: DateTime<Utc>,
     pub updated_at: DateTime<Utc>,
->>>>>>> f2a332a9
 }
 
 impl Object {
