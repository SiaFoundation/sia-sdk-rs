use bytes::Bytes;
use log::debug;
use priority_queue::PriorityQueue;
use quinn::crypto::rustls::QuicClientConfig;
use rustls::ClientConfig;
use std::collections::{HashMap, VecDeque};
use std::net::{Ipv4Addr, Ipv6Addr};
use std::num::ParseIntError;
use std::sync::Arc;
use std::time::{Duration, Instant};
use thiserror::{self, Error};
use tokio::io::{AsyncWriteExt, BufWriter};
use tokio::net::lookup_host;
use tokio::time::error::Elapsed;
use tokio::time::timeout;

use quinn::{Connection, Endpoint, RecvStream, SendStream};
use sia::encoding;
use sia::encoding_async::AsyncDecoder;
use sia::rhp::{
    self, AccountToken, HostPrices, RPCReadSector, RPCSettings, RPCWriteSector, Transport,
};
use sia::signing::{PrivateKey, PublicKey};
use sia::types::Hash256;
use sia::types::v2::{NetAddress, Protocol};
use std::sync::Mutex;
use time::OffsetDateTime;

use crate::app_client::Host;

struct Stream {
    send: SendStream,
    recv: RecvStream,
}

#[derive(Debug, Error)]
pub enum Error {
    #[error("failed to connect")]
    FailedToConnect,

    #[error("connection error: {0}")]
    Connection(#[from] quinn::ConnectionError),

    #[error("I/O error: {0}")]
    Io(#[from] std::io::Error),

    #[error("invalid port: {0}")]
    InvalidPort(#[from] ParseIntError),

    #[error("invalid address: {0}")]
    InvalidAddress(String),

    #[error("unknown host: {0}")]
    UnknownHost(PublicKey),

    #[error("encoding error: {0}")]
    Encoding(#[from] encoding::Error),

    #[error("rhp error: {0}")]
    RHP(#[from] rhp::Error),

    #[error("read error: {0}")]
    Read(#[from] quinn::ReadExactError),

    #[error("write error: {0}")]
    Write(#[from] quinn::WriteError),

    #[error("invalid prices")]
    InvalidPrices,

    #[error("invalid signature")]
    InvalidSignature,

    #[error("timeout error: {0}")]
    Timeout(#[from] Elapsed),

    #[error("no endpoint")]
    NoEndpoint,
}

impl AsyncDecoder for Stream {
    type Error = Error;
    async fn decode_buf(&mut self, buf: &mut [u8]) -> Result<(), Self::Error> {
        self.recv.read_exact(buf).await?;
        Ok(())
    }
}

impl Transport for Stream {
    type Error = Error;

    async fn write_request<R: rhp::RPCRequest>(&mut self, req: &R) -> Result<(), Self::Error> {
        let mut w = BufWriter::new(&mut self.send);
        req.encode_request(&mut w).await?;
        w.flush().await?;
        Ok(())
    }

    async fn read_response<R: rhp::RPCResponse>(&mut self) -> Result<R, Self::Error> {
        R::decode_response(self).await
    }

    async fn write_response<RR: rhp::RPCResponse>(&mut self, resp: &RR) -> Result<(), Self::Error> {
        let mut w = BufWriter::new(&mut self.send);
        resp.encode_response(&mut w).await?;
        w.flush().await?;
        Ok(())
    }
}

/// A Client manages QUIC connections to Sia hosts.
/// Connections will be cached for reuse whenever possible.
#[derive(Debug, Clone)]
pub struct Client {
    inner: Arc<ClientInner>,
}

impl Client {
    pub fn new(client_config: ClientConfig) -> Result<Self, Error> {
        let inner = ClientInner::new(client_config)?;
        Ok(Client {
            inner: Arc::new(inner),
        })
    }

    pub fn hosts(&self) -> Vec<PublicKey> {
        let hosts = self.inner.hosts.lock().unwrap();
        let preferred_hosts = self.inner.preferred_hosts.lock().unwrap();
        preferred_hosts
            .iter()
            .map(|(host, _)| *host)
            .filter(|host| hosts.contains_key(host))
            .collect()
    }

    pub fn update_hosts(&self, hosts: Vec<Host>) {
        let mut hosts_map = self.inner.hosts.lock().unwrap();
        let mut priority_queue = self.inner.preferred_hosts.lock().unwrap();
        hosts_map.clear();
        for host in hosts {
            hosts_map.insert(host.public_key, host.addresses);
            if !priority_queue.contains(&host.public_key) {
                priority_queue.push(host.public_key, 1);
            }
        }
    }

    pub async fn host_prices(
        &self,
        host_key: PublicKey,
        refresh: bool,
    ) -> Result<HostPrices, Error> {
        self.inner
            .host_prices(host_key, refresh)
            .await
            .inspect(|_| {
                self.inner
                    .preferred_hosts
                    .lock()
                    .unwrap()
                    .change_priority_by(&host_key, |successful_rpcs| {
                        *successful_rpcs += 1;
                    });
            })
            .inspect_err(|_| {
                self.inner
                    .preferred_hosts
                    .lock()
                    .unwrap()
                    .change_priority_by(&host_key, |successful_rpcs| {
                        *successful_rpcs -= 1;
                    });
            })
    }

    pub async fn write_sector(
        &self,
        host_key: PublicKey,
        account_key: &PrivateKey,
        sector: Bytes,
    ) -> Result<Hash256, Error> {
        self.inner
            .write_sector(host_key, account_key, sector)
            .await
            .inspect(|_| {
                self.inner
                    .preferred_hosts
                    .lock()
                    .unwrap()
                    .change_priority_by(&host_key, |successful_rpcs| {
                        *successful_rpcs += 1;
                    });
            })
            .inspect_err(|_| {
                self.inner
                    .preferred_hosts
                    .lock()
                    .unwrap()
                    .change_priority_by(&host_key, |successful_rpcs| {
                        *successful_rpcs -= 1;
                    });
            })
    }

    pub async fn read_sector(
        &self,
        host_key: PublicKey,
        account_key: &PrivateKey,
        root: Hash256,
        offset: usize,
        length: usize,
    ) -> Result<Bytes, Error> {
        self.inner
            .read_sector(host_key, account_key, root, offset, length)
            .await
            .inspect(|_| {
                self.inner
                    .preferred_hosts
                    .lock()
                    .unwrap()
                    .change_priority_by(&host_key, |successful_rpcs| {
                        *successful_rpcs += 1;
                    });
            })
            .inspect_err(|_| {
                self.inner
                    .preferred_hosts
                    .lock()
                    .unwrap()
                    .change_priority_by(&host_key, |successful_rpcs| {
                        *successful_rpcs -= 1;
                    });
            })
    }
}

#[derive(Debug)]
struct ClientInner {
    /*
        note: quinn's documentation (https://docs.rs/quinn/latest/quinn/struct.Endpoint.html#method.client) suggests
        non-ideal fallback behavior when dual-stack is not supported. This effectively treats every platform as
        single-stack instead since IPv4 is the preferred fallback.
    */
    endpoint_v4: Option<Endpoint>,
    endpoint_v6: Option<Endpoint>,

    hosts: Mutex<HashMap<PublicKey, Vec<NetAddress>>>,
    preferred_hosts: Mutex<PriorityQueue<PublicKey, i64>>,
    open_conns: Mutex<HashMap<PublicKey, Connection>>,
    cached_prices: Mutex<HashMap<PublicKey, HostPrices>>,
}

impl ClientInner {
    fn new(mut client_config: ClientConfig) -> Result<Self, Error> {
        client_config.enable_early_data = true;
        client_config.alpn_protocols = vec![b"sia/rhp4".to_vec()];

        let client_config = QuicClientConfig::try_from(client_config).unwrap();
        let client_config = quinn::ClientConfig::new(Arc::new(client_config));

        let endpoint_v4 = match quinn::Endpoint::client((Ipv4Addr::UNSPECIFIED, 0).into()) {
            Ok(mut endpoint) => {
                endpoint.set_default_client_config(client_config.clone());
                Some(endpoint)
            }
            Err(e) => {
                debug!("error opening IPv4 endpoint {:?}", e);
                None
            }
        };
        let endpoint_v6 = match quinn::Endpoint::client((Ipv6Addr::UNSPECIFIED, 0).into()) {
            Ok(mut endpoint) => {
                endpoint.set_default_client_config(client_config);
                Some(endpoint)
            }
            Err(e) => {
                debug!("error opening IPv6 endpoint {:?}", e);
                None
            }
        };

        if endpoint_v4.is_none() && endpoint_v6.is_none() {
            return Err(Error::NoEndpoint);
        }

        Ok(Self {
            endpoint_v4,
            endpoint_v6,
            hosts: Mutex::new(HashMap::new()),
            preferred_hosts: Mutex::new(PriorityQueue::new()),
            open_conns: Mutex::new(HashMap::new()),
            cached_prices: Mutex::new(HashMap::new()),
        })
    }

    fn get_cached_prices(&self, host_key: &PublicKey) -> Option<HostPrices> {
        let mut cached_prices = self.cached_prices.lock().unwrap();
        match cached_prices.get(host_key) {
            Some(prices) => {
                if prices.valid_until < OffsetDateTime::now_utc() {
                    cached_prices.remove(host_key);
                    None
                } else {
                    Some(prices.clone())
                }
            }
            _ => None,
        }
    }

    fn set_cached_prices(&self, host_key: &PublicKey, prices: HostPrices) {
        self.cached_prices.lock().unwrap().insert(*host_key, prices);
    }

    fn existing_conn(&self, host: PublicKey) -> Option<Connection> {
        let mut open_conns = self.open_conns.lock().unwrap();
        if let Some(conn) = open_conns.get(&host).cloned() {
            if conn.close_reason().is_none() {
                return Some(conn);
            }
            open_conns.remove(&host);
        }
        None
    }

    async fn new_conn(&self, host: PublicKey) -> Result<Connection, Error> {
        let addresses = {
            let hosts = self.hosts.lock().unwrap();
            hosts.get(&host).cloned().ok_or(Error::UnknownHost(host))?
        };
        for addr in addresses {
            if addr.protocol != Protocol::QUIC {
                continue;
            }
            let (addr, port_str) = addr
                .address
                .rsplit_once(':')
                .ok_or(Error::InvalidAddress(addr.address.clone()))?;
            let port: u16 = port_str.parse()?;
            let resolved_addrs = lookup_host((addr, port)).await?;
            for socket in resolved_addrs {
                if socket.is_ipv6()
                    && let Some(endpoint) = &self.endpoint_v6
                {
                    let conn = endpoint.connect(socket, addr).unwrap().await.ok();
                    if let Some(conn) = conn {
                        return Ok(conn);
                    }
                } else if socket.is_ipv4()
                    && let Some(endpoint) = &self.endpoint_v4
                {
                    let conn = endpoint.connect(socket, addr).unwrap().await.ok();
                    if let Some(conn) = conn {
                        return Ok(conn);
                    }
                }
            }
        }
        Err(Error::FailedToConnect)
    }

    async fn host_stream(&self, host: PublicKey) -> Result<Stream, Error> {
        let conn = if let Some(conn) = self.existing_conn(host) {
            debug!("reusing existing connection to {host}");
            conn
        } else {
            let new_conn = timeout(Duration::from_secs(30), self.new_conn(host)).await??;
            let open_conns = &mut self.open_conns.lock().unwrap();
            open_conns.insert(host, new_conn.clone());
            debug!("established new connection to {host}");
            new_conn
        };

        let (send, recv) = conn.open_bi().await?;
        Ok(Stream { send, recv })
    }

    pub async fn host_prices(
        &self,
        host_key: PublicKey,
        refresh: bool,
    ) -> Result<HostPrices, Error> {
        if !refresh && let Some(prices) = self.get_cached_prices(&host_key) {
            debug!("using cached prices for {host_key}");
            return Ok(prices);
        }
        let stream = self.host_stream(host_key).await?;
        let start = Instant::now();
        let resp = RPCSettings::send_request(stream).await?.complete().await?;
        debug!(
            "fetched prices for {host_key} in {}ms",
            start.elapsed().as_millis()
        );
        let prices = resp.settings.prices;
        if prices.valid_until < OffsetDateTime::now_utc() {
            return Err(Error::InvalidPrices);
        } else if !host_key.verify(prices.sig_hash().as_ref(), &prices.signature) {
            return Err(Error::InvalidSignature);
        }
        self.set_cached_prices(&host_key, prices.clone());
        Ok(prices)
    }

    pub async fn write_sector(
        &self,
        host_key: PublicKey,
        account_key: &PrivateKey,
        sector: Bytes,
    ) -> Result<Hash256, Error> {
        let prices = self.host_prices(host_key, false).await?;
        let token = AccountToken::new(account_key, host_key);
        let stream = self.host_stream(host_key).await?;
        let start = Instant::now();
        let resp = RPCWriteSector::send_request(stream, prices, token, sector)
            .await?
            .complete()
            .await?;
        debug!(
            "wrote sector to {host_key} in {}ms",
            start.elapsed().as_millis()
        );
        Ok(resp.root)
    }

    pub async fn read_sector(
        &self,
        host_key: PublicKey,
        account_key: &PrivateKey,
        root: Hash256,
        offset: usize,
        length: usize,
    ) -> Result<Bytes, Error> {
        let prices = self.host_prices(host_key, false).await?;
        let token = AccountToken::new(account_key, host_key);
        let stream = self.host_stream(host_key).await?;
        let start = Instant::now();
        let resp = RPCReadSector::send_request(stream, prices, token, root, offset, length)
            .await?
            .complete()
            .await?;
        debug!(
            "read {length} bytes from {host_key} in {}ms",
            start.elapsed().as_millis()
        );
        Ok(resp.data)
    }
}

#[derive(Debug, Error)]
pub enum QueueError {
    #[error("no more hosts available")]
    NoMoreHosts,
    #[error("client closed")]
    Closed,

    #[error("internal mutex error")]
    MutexError,
}

/// A thread-safe queue of host public keys.
#[derive(Debug, Clone)]
pub struct HostQueue(Arc<Mutex<VecDeque<PublicKey>>>);

impl HostQueue {
    pub fn new(hosts: Vec<PublicKey>) -> Self {
        Self(Arc::new(Mutex::new(VecDeque::from(hosts))))
    }

    pub fn pop_front(&self) -> Result<PublicKey, QueueError> {
        self.0
            .lock()
            .map_err(|_| QueueError::MutexError)?
            .pop_front()
            .ok_or(QueueError::NoMoreHosts)
    }

    pub fn retry(&self, host: PublicKey) -> Result<(), QueueError> {
        self.0
            .lock()
            .map_err(|_| QueueError::MutexError)?
            .push_back(host);
        Ok(())
    }
}

#[cfg(test)]
mod test {
    use std::time::Duration;

    use super::*;
    use rustls_platform_verifier::ConfigVerifierExt;
    use sia::public_key;
    use tokio::time::sleep;

    #[tokio::test]
    async fn test_dialer() {
        if rustls::crypto::CryptoProvider::get_default().is_none() {
            rustls::crypto::ring::default_provider()
                .install_default()
                .unwrap();
        }

        let host_key =
            public_key!("ed25519:36c8b07e61548a57e16dfabdfcc07dc157974a75010ab1684643d933e83fa7b1");

        let client_config =
            rustls::ClientConfig::with_platform_verifier().expect("Failed to create client config");

        let dialer = Client::new(client_config).expect("Failed to create dialer");
        dialer.update_hosts(vec![Host {
            public_key: host_key,
            addresses: vec![NetAddress {
                protocol: Protocol::QUIC,
                address: "6r4b0vj1ai55fobdvauvpg3to5bpeijl045b2q268fcj7q1vkuog.sia.host:9984"
                    .into(),
            }],
<<<<<<< HEAD
            country_code: "".to_string(),
            longitude: 0.0,
            latitude: 0.0,
=======
            country_code: "US".into(),
            latitude: 0.0,
            longitude: 0.0,
>>>>>>> 7bb69cb8
        }]);

        let prices = dialer
            .host_prices(host_key, false)
            .await
            .expect("Failed to get host prices");
        // check that they are cached
        let prices2 = dialer
            .host_prices(host_key, false)
            .await
            .expect("Failed to get host prices");
        assert_eq!(prices, prices2);
        sleep(Duration::from_secs(2)).await; // ensure the signature changes
        let prices3 = dialer
            .host_prices(host_key, true)
            .await
            .expect("Failed to get host prices");
        assert_ne!(prices2, prices3);
    }
}<|MERGE_RESOLUTION|>--- conflicted
+++ resolved
@@ -18,15 +18,13 @@
 use sia::encoding;
 use sia::encoding_async::AsyncDecoder;
 use sia::rhp::{
-    self, AccountToken, HostPrices, RPCReadSector, RPCSettings, RPCWriteSector, Transport,
+    self, AccountToken, Host, HostPrices, RPCReadSector, RPCSettings, RPCWriteSector, Transport,
 };
 use sia::signing::{PrivateKey, PublicKey};
 use sia::types::Hash256;
 use sia::types::v2::{NetAddress, Protocol};
 use std::sync::Mutex;
 use time::OffsetDateTime;
-
-use crate::app_client::Host;
 
 struct Stream {
     send: SendStream,
@@ -514,15 +512,9 @@
                 address: "6r4b0vj1ai55fobdvauvpg3to5bpeijl045b2q268fcj7q1vkuog.sia.host:9984"
                     .into(),
             }],
-<<<<<<< HEAD
-            country_code: "".to_string(),
-            longitude: 0.0,
-            latitude: 0.0,
-=======
             country_code: "US".into(),
             latitude: 0.0,
             longitude: 0.0,
->>>>>>> 7bb69cb8
         }]);
 
         let prices = dialer
