--- conflicted
+++ resolved
@@ -195,33 +195,21 @@
                 // encrypt the stream
                 let mut r = CipherReader::new(r, encryption_key, 0);
 
-<<<<<<< HEAD
                 let mut slab_index: usize = 0;
                 let slab_upload_tasks = TaskTracker::new();
                 loop {
-                    let rs =
-                        ErasureCoder::new(data_shards as usize, parity_shards as usize).unwrap();
+                    let rs = ErasureCoder::new(data_shards, parity_shards).unwrap();
                     let (mut shards, length) = rs.read_shards(&mut r).await?;
                     if length == 0 {
                         break;
                     }
-=======
-            let mut slab_index: usize = 0;
-            let slab_upload_tasks = TaskTracker::new();
-            loop {
-                let rs = ErasureCoder::new(data_shards, parity_shards).unwrap();
-                let (mut shards, length) = rs.read_shards(&mut r).await?;
-                if length == 0 {
-                    break;
-                }
->>>>>>> 043cc2d8
 
                     // unique encryption key for the slab
                     let slab_key = EncryptionKey::from(rand::random::<[u8; 32]>());
 
                     let mut shard_upload_tasks = JoinSet::new();
                     // encrypt and start uploading data_shards immediately
-                    let mut unencrypted_data_shards = shards[..data_shards as usize].to_vec();
+                    let mut unencrypted_data_shards = shards[..data_shards].to_vec();
                     let encrypted_data_shards = spawn_blocking({
                         let slab_key = slab_key.clone();
                         move || {
@@ -231,7 +219,6 @@
                     })
                     .await?;
 
-<<<<<<< HEAD
                     let hosts = HostQueue::new(host_client.hosts());
                     for (shard_index, shard) in encrypted_data_shards.into_iter().enumerate() {
                         let permit = semaphore.clone().acquire_owned().await?;
@@ -243,16 +230,6 @@
                             shard.into(),
                             shard_index,
                         ));
-=======
-                let mut shard_upload_tasks = JoinSet::new();
-                // encrypt and start uploading data_shards immediately
-                let mut unencrypted_data_shards = shards[..data_shards].to_vec();
-                let encrypted_data_shards = spawn_blocking({
-                    let slab_key = slab_key.clone();
-                    move || {
-                        encrypt_shards(&slab_key, 0, 0, &mut unencrypted_data_shards);
-                        unencrypted_data_shards
->>>>>>> 043cc2d8
                     }
 
                     // calculate the parity shards, encrypt, then upload them
@@ -260,17 +237,16 @@
                         let slab_key = slab_key.clone();
                         move || -> Vec<Vec<u8>> {
                             rs.encode_shards(&mut shards).unwrap();
-                            let mut parity_shards = shards[data_shards as usize..].to_vec();
-                            encrypt_shards(&slab_key, data_shards, 0, &mut parity_shards);
+                            let mut parity_shards = shards[data_shards..].to_vec();
+                            encrypt_shards(&slab_key, options.data_shards, 0, &mut parity_shards);
                             parity_shards
                         }
                     })
                     .await?;
 
-<<<<<<< HEAD
                     for (shard_index, shard) in encrypted_parity_shards.into_iter().enumerate() {
                         let permit = semaphore.clone().acquire_owned().await?;
-                        let shard_index = shard_index + data_shards as usize; // offset by data shards
+                        let shard_index = shard_index + data_shards; // offset by data shards
                         shard_upload_tasks.spawn(Self::upload_slab_shard(
                             permit,
                             host_client.clone(),
@@ -279,81 +255,51 @@
                             shard.into(),
                             shard_index,
                         ));
-=======
-                // calculate the parity shards, encrypt, then upload them
-                let encrypted_parity_shards = spawn_blocking({
-                    let slab_key = slab_key.clone();
-                    move || -> Vec<Vec<u8>> {
-                        rs.encode_shards(&mut shards).unwrap();
-                        let mut parity_shards = shards[data_shards..].to_vec();
-                        encrypt_shards(&slab_key, options.data_shards, 0, &mut parity_shards);
-                        parity_shards
->>>>>>> 043cc2d8
                     }
 
-<<<<<<< HEAD
                     // wait for all shards to finish uploading
                     // this is done in a separate task to allow preparing the next slab
                     let slab_tx = slab_tx.clone();
+                    let progress_tx = options.shard_uploaded.clone();
                     slab_upload_tasks.spawn(async move {
-=======
-                for (shard_index, shard) in encrypted_parity_shards.into_iter().enumerate() {
-                    let permit = semaphore.clone().acquire_owned().await?;
-                    let shard_index = shard_index + data_shards; // offset by data shards
-                    shard_upload_tasks.spawn(Self::upload_slab_shard(
-                        permit,
-                        host_client.clone(),
-                        hosts.clone(),
-                        account_key.clone(),
-                        shard.into(),
-                        shard_index,
-                    ));
-                }
-
-                // wait for all shards to finish uploading
-                // this is done in a separate task to allow preparing the next slab
-                let slab_tx = slab_tx.clone();
-                let progress_tx = options.shard_uploaded.clone();
-                slab_upload_tasks.spawn(async move {
->>>>>>> 043cc2d8
-                    let mut slab = Slab {
-                        sectors: vec![
-                            Sector {
-                                root: Hash256::default(),
-                                host_key: PublicKey::new([0u8; 32])
+                        let mut slab = Slab {
+                            sectors: vec![
+                                Sector {
+                                    root: Hash256::default(),
+                                    host_key: PublicKey::new([0u8; 32])
+                                };
+                                data_shards + parity_shards
+                            ],
+                            encryption_key: slab_key,
+                            offset: 0,
+                            length,
+                            min_shards: options.data_shards,
+                        };
+                        let mut remaining_shards = data_shards + parity_shards;
+                        while let Some(res) = shard_upload_tasks.join_next().await {
+                            let (shard_index, sector) = match res {
+                                Ok(Ok(s)) => {
+                                    if let Some(chan) = &progress_tx {
+                                        let _ = chan.send(());
+                                    }
+                                    s
+                                },
+                                Ok(Err(e)) => {
+                                    slab_tx.send(Err(e)).unwrap();
+                                    return;
+                                }
+                                Err(e) => {
+                                    slab_tx.send(Err(e.into())).unwrap();
+                                    return;
+                                }
                             };
-                            data_shards + parity_shards
-                        ],
-                        encryption_key: slab_key,
-                        offset: 0,
-                        length,
-                        min_shards: options.data_shards,
-                    };
-                    let mut remaining_shards = data_shards + parity_shards;
-                    while let Some(res) = shard_upload_tasks.join_next().await {
-                        let (shard_index, sector) = match res {
-                            Ok(Ok(s)) => {
-                                if let Some(chan) = &progress_tx {
-                                    let _ = chan.send(());
-                                }
-                                s
-                            },
-                            Ok(Err(e)) => {
-                                slab_tx.send(Err(e)).unwrap();
-                                return;
-                            }
-                            Err(e) => {
-                                slab_tx.send(Err(e.into())).unwrap();
-                                return;
-                            }
-                        };
-                        slab.sectors[shard_index] = sector;
-                        remaining_shards -= 1;
-                        debug!("slab {slab_index} shard {shard_index} uploaded ({remaining_shards} remaining)");
-                    }
-                    // send the completed slab to the channel
-                    slab_tx.send(Ok((slab_index, slab))).unwrap();
-                });
+                            slab.sectors[shard_index] = sector;
+                            remaining_shards -= 1;
+                            debug!("slab {slab_index} shard {shard_index} uploaded ({remaining_shards} remaining)");
+                        }
+                        // send the completed slab to the channel
+                        slab_tx.send(Ok((slab_index, slab))).unwrap();
+                    });
                     slab_index += 1;
                 }
                 slab_upload_tasks.close();
