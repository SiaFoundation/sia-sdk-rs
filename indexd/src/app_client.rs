--- conflicted
+++ resolved
@@ -864,14 +864,7 @@
                     length: 512,
                 },
             ],
-<<<<<<< HEAD
             meta: b"hello world!".to_vec().into(),
-            created_at: OffsetDateTime::parse("2025-09-09T16:10:46.898399-07:00", &Rfc3339)
-                .unwrap(),
-            updated_at: OffsetDateTime::parse("2025-09-09T16:10:46.898399-07:00", &Rfc3339)
-                .unwrap(),
-=======
-            meta: b"hello world!".to_vec(),
             created_at: DateTime::<FixedOffset>::parse_from_rfc3339(
                 "2025-09-09T16:10:46.898399-07:00",
             )
@@ -882,7 +875,6 @@
             )
             .unwrap()
             .to_utc(),
->>>>>>> f2a332a9
         };
 
         const TEST_OBJECT_JSON: &str = r#"
@@ -946,14 +938,7 @@
                     length: 512,
                 },
             ],
-<<<<<<< HEAD
             meta: b"hello world!".to_vec().into(),
-            created_at: OffsetDateTime::parse("2025-09-09T16:10:46.898399-07:00", &Rfc3339)
-                .unwrap(),
-            updated_at: OffsetDateTime::parse("2025-09-09T16:10:46.898399-07:00", &Rfc3339)
-                .unwrap(),
-=======
-            meta: b"hello world!".to_vec(),
             created_at: DateTime::<FixedOffset>::parse_from_rfc3339(
                 "2025-09-09T16:10:46.898399-07:00",
             )
@@ -964,7 +949,6 @@
             )
             .unwrap()
             .to_utc(),
->>>>>>> f2a332a9
         };
 
         const TEST_OBJECTS_JSON: &str = r#"
@@ -1066,14 +1050,7 @@
                     length: 512,
                 },
             ],
-<<<<<<< HEAD
             meta: b"hello world!".to_vec().into(),
-            created_at: OffsetDateTime::parse("2025-09-09T16:10:46.898399-07:00", &Rfc3339)
-                .unwrap(),
-            updated_at: OffsetDateTime::parse("2025-09-09T16:10:46.898399-07:00", &Rfc3339)
-                .unwrap(),
-=======
-            meta: b"hello world!".to_vec(),
             created_at: DateTime::<FixedOffset>::parse_from_rfc3339(
                 "2025-09-09T16:10:46.898399-07:00",
             )
@@ -1084,7 +1061,6 @@
             )
             .unwrap()
             .to_utc(),
->>>>>>> f2a332a9
         };
 
         let server = Server::run();
