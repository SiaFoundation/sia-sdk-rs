--- conflicted
+++ resolved
@@ -243,13 +243,8 @@
     }
 
     /// Saves an object to the indexer.
-<<<<<<< HEAD
-    pub async fn save_object(&self, object: &Object) -> Result<()> {
+    pub async fn save_object(&self, object: &SealedObject) -> Result<()> {
         self.post_json::<_, EmptyResponse>("objects", Some(object))
-=======
-    pub async fn save_object(&self, object: &SealedObject) -> Result<()> {
-        self.post_json::<_, EmptyResponse>("objects", object)
->>>>>>> ada45543
             .await
             .map(|_| ())
     }
