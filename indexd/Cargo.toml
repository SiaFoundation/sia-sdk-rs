[package]
name = "indexd"
version = "0.0.1"
edition = "2024"
repository = "https://github.com/SiaFoundation/sia-sdk-rs"
license = "MIT"
description = "SDK for interacting with the Indexd API"
authors = ["The Sia Foundation"]
categories = ["cryptography::cryptocurrencies"]
keywords = ["sia", "decentralized", "blockchain", "depin", "storage"]

[lib]
name = "indexd"
path = "src/lib.rs"

[dependencies]
reqwest = { version = "0.12.23", features = ["json"] }
rustls = { version = "0.23.31", features = ["ring"] }
serde = "1.0.223"
serde_json = "1.0.145"
thiserror = "2.0.16"
sia_sdk = { path = "../sia_sdk" }
tokio = { version = "1.47.1", features = ["fs", "sync", "io-util", "macros", "rt"] }
rand = "0.9.2"
blake2b_simd = "1.0.3"
url = "2.5.7"
log = "0.4.28"
quinn = "0.11.9"
bytes = "1.10.1"
futures = "0.3.31"
tokio-util = { version = "0.7.16", features = ["rt"] }
priority-queue = "2.5.0"
serde_with = {version = "3.14.0", features = ["base64"]}
hex = "0.4.3"
<<<<<<< HEAD
chacha20poly1305 = "0.10.1"
=======
chrono = { version = "0.4.42", features = ["serde"] }
>>>>>>> f2a332a9

[dev-dependencies]
httptest = "0.16.3"
rustls-platform-verifier = "0.6.1"
tokio = { version = "1.47.1", features = ["macros"] }<|MERGE_RESOLUTION|>--- conflicted
+++ resolved
@@ -32,11 +32,8 @@
 priority-queue = "2.5.0"
 serde_with = {version = "3.14.0", features = ["base64"]}
 hex = "0.4.3"
-<<<<<<< HEAD
 chacha20poly1305 = "0.10.1"
-=======
 chrono = { version = "0.4.42", features = ["serde"] }
->>>>>>> f2a332a9
 
 [dev-dependencies]
 httptest = "0.16.3"
