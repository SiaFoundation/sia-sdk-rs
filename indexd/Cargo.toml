[package]
name = "indexd"
version = "0.0.1"
edition = "2024"
repository = "https://github.com/SiaFoundation/sia-sdk-rs"
license = "MIT"
description = "SDK for interacting with the Indexd API"
authors = ["The Sia Foundation"]
categories = ["cryptography::cryptocurrencies"]
keywords = ["sia", "decentralized", "blockchain", "depin", "storage"]

[lib]
name = "indexd"
path = "src/lib.rs"

[dependencies]
reqwest = { version = "0.12.23", features = ["json"] }
rustls = { version = "0.23.31", features = ["ring"] }
serde = "1.0.219"
serde_json = "1.0.143"
thiserror = "2.0.16"
sia_sdk = { path = "../sia_sdk" }
time = "0.3.41"
tokio = { version = "1.47.1", features = ["fs", "sync", "io-util", "macros", "rt"] }
rand = "0.9.2"
blake2b_simd = "1.0.3"
url = "2.5.7"
log = "0.4.28"
quinn = "=0.11.8"
bytes = "1.10.1"
futures = "0.3.31"
tokio-util = { version = "0.7.16", features = ["rt"] }
priority-queue = "2.5.0"
serde_with = {version = "3.14.0", features = ["base64"]}
<<<<<<< HEAD
chacha20 = "0.9.1"
=======
hex = "0.4.3"
>>>>>>> b8074bee

[dev-dependencies]
httptest = "0.16.3"
rustls-platform-verifier = "0.6.1"
tokio = { version = "1.47.1", features = ["macros"] }<|MERGE_RESOLUTION|>--- conflicted
+++ resolved
@@ -32,11 +32,8 @@
 tokio-util = { version = "0.7.16", features = ["rt"] }
 priority-queue = "2.5.0"
 serde_with = {version = "3.14.0", features = ["base64"]}
-<<<<<<< HEAD
 chacha20 = "0.9.1"
-=======
 hex = "0.4.3"
->>>>>>> b8074bee
 
 [dev-dependencies]
 httptest = "0.16.3"
