use indexd_ffi::{AppMeta, SDK};
use log::info;

#[tokio::main]
async fn main() {
    pretty_env_logger::init();

    let sdk = SDK::new(
        "https://app.indexd.zeus.sia.dev".into(),
        [26u8; 32].to_vec(),
    )
    .expect("expected sdk init");

    if !sdk.connect().await.expect("sdk connected") {
        let req = sdk
            .request_app_connection(AppMeta {
                name: "Test App".into(),
                description: "An example app using indexd-ffi".into(),
                service_url: "https://example.com".into(),
                logo_url: None,
                callback_url: None,
            })
            .await
            .expect("requested connection");
        info!("please approve the app by visiting: {}", req.response_url);
        if !sdk
            .wait_for_connect(&req)
            .await
            .expect("waited for connect")
        {
            panic!("app not approved");
        }
    }

    info!("connected");

    let encryption_key: [u8; 32] = rand::random();
    let writer = sdk
        .upload(encryption_key.to_vec(), 1, 3)
        .await
        .expect("writer");
    let data = vec![1u8; 1 << 22];

    writer.write(data.as_ref()).await.expect("data written");
    info!("chunk written");
    let slabs = writer.finalize().await.expect("upload to complete");
    assert_eq!(slabs[0].length as usize, data.len(), "length mismatch");
    info!("upload complete, got {} slabs", slabs.len());

<<<<<<< HEAD
    let encryption_key: [u8; 32] = rand::random();
=======
>>>>>>> b8074bee
    let reader = sdk
        .download(slabs.as_ref(), encryption_key.to_vec())
        .await
        .expect("reader init");

    let mut read_data = Vec::with_capacity(data.len());
    loop {
        let chunk = reader.read_chunk().await.expect("read chunk");
        if chunk.is_empty() {
            break;
        }
        read_data.extend_from_slice(&chunk);
    }

    if data != read_data {
        println!("{:?} ({})", &data[..100], data.len());
        println!("{:?} ({})", &read_data[..100], read_data.len());
        panic!("data mismatch"); // not using assert_eq to avoid printing huge data
    }
    info!("done");
}<|MERGE_RESOLUTION|>--- conflicted
+++ resolved
@@ -47,10 +47,7 @@
     assert_eq!(slabs[0].length as usize, data.len(), "length mismatch");
     info!("upload complete, got {} slabs", slabs.len());
 
-<<<<<<< HEAD
     let encryption_key: [u8; 32] = rand::random();
-=======
->>>>>>> b8074bee
     let reader = sdk
         .download(slabs.as_ref(), encryption_key.to_vec())
         .await
